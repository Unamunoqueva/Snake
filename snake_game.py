"""Snake game logic module."""

import os
import random
import sys
import time
from typing import List

try:
    import readchar  # type: ignore
except ImportError:  # pragma: no cover - fallback for environments without readchar
    readchar = None

POS_X = 0
POS_Y = 1


class SnakeGame:
    """A simple terminal-based snake game."""

    def __init__(self, width: int = 20, height: int = 10, num_objects: int = 20):
        self.width = width
        self.height = height
        self.num_objects = num_objects
        self.my_position: List[int] = [3, 1]
        self.item_positions: List[List[int]] = []
        self.tail_length = 0
        self.tail: List[List[int]] = []
        self.end_game = False
        self.score = 0
        self.last_direction = "d"

    def clear_screen(self) -> None:
        """Clear the terminal screen in a cross-platform way."""
        os.system("cls" if os.name == "nt" else "clear")

    def spawn_items(self) -> None:
        """Ensure there are enough items on the map."""
        while len(self.item_positions) < self.num_objects:
            new_position = [random.randint(0, self.width - 1), random.randint(0, self.height - 1)]
            if new_position not in self.item_positions and new_position != self.my_position:
                self.item_positions.append(new_position)

    def draw_map(self) -> None:
        """Draw the game board."""
        print("+" + "-" * self.width * 3 + "+")
        for coordinate_y in range(self.height):
            print("|", end="")
            for coordinate_x in range(self.width):
                char_to_draw = " "

                for item_position in self.item_positions:
                    if item_position[POS_X] == coordinate_x and item_position[POS_Y] == coordinate_y:
                        char_to_draw = "*"

                for tail_piece in self.tail:
                    if tail_piece[POS_X] == coordinate_x and tail_piece[POS_Y] == coordinate_y:
                        char_to_draw = "@"

                if self.my_position[POS_X] == coordinate_x and self.my_position[POS_Y] == coordinate_y:
                    char_to_draw = "@"

                print(f" {char_to_draw} ", end="")
            print("|")
        print("+" + "-" * self.width * 3 + "+")
        print(f"Score: {self.score} - Level: {self.level}")

    def read_input(self) -> str:
        """Read and validate user input without blocking."""
        allowed = ("w", "a", "s", "d", "q")
<<<<<<< HEAD
        arrow_mapping = {}
        if readchar is not None:
            arrow_mapping = {
                getattr(readchar, "key").UP: "w",
                getattr(readchar, "key").DOWN: "s",
                getattr(readchar, "key").LEFT: "a",
                getattr(readchar, "key").RIGHT: "d",
            }

=======
>>>>>>> 31b0076c
        direction = ""

        if os.name == "nt":  # Windows always relies on msvcrt
            import msvcrt

            if msvcrt.kbhit():
<<<<<<< HEAD
                char = msvcrt.getch()
                if char in (b"\x00", b"\xe0"):
                    second = msvcrt.getch()
                    mapping = {b"H": "w", b"P": "s", b"K": "a", b"M": "d"}
                    direction = mapping.get(second, "")
                else:
                    if isinstance(char, bytes):
                        char = char.decode()
                    direction = char
=======
                direction = msvcrt.getch()
                if isinstance(direction, bytes):
                    direction = direction.decode()
>>>>>>> 31b0076c
        elif readchar is not None:
            import select

            if select.select([sys.stdin], [], [], 0.1)[0]:
                direction = readchar.readchar()
                if isinstance(direction, bytes):
                    direction = direction.decode()
<<<<<<< HEAD
                direction = arrow_mapping.get(direction, direction)
=======
>>>>>>> 31b0076c
        else:
            # Fallback to built-in methods when readchar is unavailable
            if os.name == "nt":  # Windows (this branch shouldn't occur)
                import msvcrt

                if msvcrt.kbhit():
<<<<<<< HEAD
                    char = msvcrt.getch()
                    if char in (b"\x00", b"\xe0"):
                        second = msvcrt.getch()
                        mapping = {b"H": "w", b"P": "s", b"K": "a", b"M": "d"}
                        direction = mapping.get(second, "")
                    else:
                        if isinstance(char, bytes):
                            char = char.decode()
                        direction = char
=======
                    direction = msvcrt.getch()
                    if isinstance(direction, bytes):
                        direction = direction.decode()
>>>>>>> 31b0076c
            else:
                import select
                import termios
                import tty

                if select.select([sys.stdin], [], [], 0.1)[0]:
                    fd = sys.stdin.fileno()
                    old_settings = termios.tcgetattr(fd)
                    try:
                        tty.setraw(fd)
<<<<<<< HEAD
                        char = sys.stdin.read(1)
                        if char == "\x1b":
                            char += sys.stdin.read(2)
                            mapping = {
                                "\x1b[A": "w",
                                "\x1b[B": "s",
                                "\x1b[D": "a",
                                "\x1b[C": "d",
                            }
                            direction = mapping.get(char, "")
                        else:
                            direction = char
=======
                        direction = sys.stdin.read(1)
>>>>>>> 31b0076c
                    finally:
                        termios.tcsetattr(fd, termios.TCSADRAIN, old_settings)

        if direction not in allowed:
            return ""
        return direction

    def update_position(self, direction: str) -> None:
        """Update the snake position based on the direction."""
        if direction == "":
            direction = self.last_direction

        if direction == "q":
            self.end_game = True
            return

        new_position = self.my_position.copy()

        if direction == "w":
            new_position[POS_Y] -= 1
        elif direction == "a":
            new_position[POS_X] -= 1
        elif direction == "s":
            new_position[POS_Y] += 1
        elif direction == "d":
            new_position[POS_X] += 1
        else:
            return

        # Wall collision detection
        if (
            new_position[POS_X] < 0
            or new_position[POS_X] >= self.width
            or new_position[POS_Y] < 0
            or new_position[POS_Y] >= self.height
        ):
            print("Has chocado con la pared")
            self.end_game = True
            return

        self.tail.insert(0, self.my_position.copy())
        self.tail = self.tail[: self.tail_length]
        self.my_position = new_position
        self.last_direction = direction

        # Check collisions after moving
        if self.my_position in self.item_positions:
            self.item_positions.remove(self.my_position)
            self.tail_length += 1
            self.score += 1

        if self.my_position in self.tail:
            print("Has muerto")
            self.end_game = True

    @property
    def level(self) -> int:
        """Calculate the game level based on the score."""
        return self.score // 5 + 1

    def run(self) -> None:
        """Run the main game loop."""
        while not self.end_game:
            self.spawn_items()
            self.clear_screen()
            self.draw_map()
            direction = self.read_input()
            self.update_position(direction)
            time.sleep(0.2)


if __name__ == "__main__":
    game = SnakeGame()
    game.clear_screen()
    game.run()<|MERGE_RESOLUTION|>--- conflicted
+++ resolved
@@ -68,7 +68,7 @@
     def read_input(self) -> str:
         """Read and validate user input without blocking."""
         allowed = ("w", "a", "s", "d", "q")
-<<<<<<< HEAD
+
         arrow_mapping = {}
         if readchar is not None:
             arrow_mapping = {
@@ -78,15 +78,14 @@
                 getattr(readchar, "key").RIGHT: "d",
             }
 
-=======
->>>>>>> 31b0076c
+
         direction = ""
 
         if os.name == "nt":  # Windows always relies on msvcrt
             import msvcrt
 
             if msvcrt.kbhit():
-<<<<<<< HEAD
+
                 char = msvcrt.getch()
                 if char in (b"\x00", b"\xe0"):
                     second = msvcrt.getch()
@@ -96,11 +95,11 @@
                     if isinstance(char, bytes):
                         char = char.decode()
                     direction = char
-=======
+
                 direction = msvcrt.getch()
                 if isinstance(direction, bytes):
                     direction = direction.decode()
->>>>>>> 31b0076c
+
         elif readchar is not None:
             import select
 
@@ -108,17 +107,16 @@
                 direction = readchar.readchar()
                 if isinstance(direction, bytes):
                     direction = direction.decode()
-<<<<<<< HEAD
+
                 direction = arrow_mapping.get(direction, direction)
-=======
->>>>>>> 31b0076c
+
         else:
             # Fallback to built-in methods when readchar is unavailable
             if os.name == "nt":  # Windows (this branch shouldn't occur)
                 import msvcrt
 
                 if msvcrt.kbhit():
-<<<<<<< HEAD
+
                     char = msvcrt.getch()
                     if char in (b"\x00", b"\xe0"):
                         second = msvcrt.getch()
@@ -128,11 +126,11 @@
                         if isinstance(char, bytes):
                             char = char.decode()
                         direction = char
-=======
+
                     direction = msvcrt.getch()
                     if isinstance(direction, bytes):
                         direction = direction.decode()
->>>>>>> 31b0076c
+
             else:
                 import select
                 import termios
@@ -143,7 +141,7 @@
                     old_settings = termios.tcgetattr(fd)
                     try:
                         tty.setraw(fd)
-<<<<<<< HEAD
+
                         char = sys.stdin.read(1)
                         if char == "\x1b":
                             char += sys.stdin.read(2)
@@ -156,9 +154,9 @@
                             direction = mapping.get(char, "")
                         else:
                             direction = char
-=======
+
                         direction = sys.stdin.read(1)
->>>>>>> 31b0076c
+
                     finally:
                         termios.tcsetattr(fd, termios.TCSADRAIN, old_settings)
 
