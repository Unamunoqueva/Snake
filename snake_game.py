--- conflicted
+++ resolved
@@ -68,7 +68,7 @@
     def read_input(self) -> str:
         """Read and validate user input without blocking."""
         allowed = ("w", "a", "s", "d", "q")
-<<<<<<< HEAD
+
         if os.name == "nt":  # Windows always relies on msvcrt
             import msvcrt
 
@@ -78,9 +78,9 @@
             if isinstance(direction, bytes):
                 direction = direction.decode()
         elif readchar is not None:
-=======
+
         if readchar is not None:
->>>>>>> 90ec3470
+
             import select
 
             if select.select([sys.stdin], [], [], 0.1)[0]:
@@ -96,13 +96,13 @@
 
                 if not msvcrt.kbhit():
                     return ""
-<<<<<<< HEAD
+
                 direction = msvcrt.getch()
                 if isinstance(direction, bytes):
                     direction = direction.decode()
-=======
+
                 direction = msvcrt.getch().decode()
->>>>>>> 90ec3470
+
             else:
                 import select
                 import termios
